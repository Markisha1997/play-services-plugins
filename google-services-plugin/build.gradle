--- conflicted
+++ resolved
@@ -5,11 +5,7 @@
 }
 
 group = 'com.google.gms'
-<<<<<<< HEAD
-version = '4.3.13'
-=======
 version = '4.3.14'
->>>>>>> 2df358a4
 project.ext.archivesBaseName = 'google-services'
 project.ext.pomDesc = 'Gradle plug-in to build Firebase applications.'
 
